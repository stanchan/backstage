--- conflicted
+++ resolved
@@ -39,42 +39,6 @@
 import { EntityContextMenu } from '../EntityContextMenu/EntityContextMenu';
 import { FavouriteEntity } from '../FavouriteEntity/FavouriteEntity';
 import { UnregisterEntityDialog } from '../UnregisterEntityDialog/UnregisterEntityDialog';
-<<<<<<< HEAD
-import { TabbedLayout } from './TabbedLayout';
-
-type SubRoute = {
-  path: string;
-  title: string;
-  children: JSX.Element;
-};
-
-const Route: (props: SubRoute) => null = () => null;
-
-// This causes all mount points that are discovered within this route to use the path of the route itself
-attachComponentData(Route, 'core.gatherMountPoints', true);
-
-export function createSubRoutesFromChildren(
-  childrenNode: ReactNode,
-): SubRoute[] {
-  return Children.toArray(childrenNode).flatMap(child => {
-    if (!isValidElement(child)) {
-      return [];
-    }
-
-    if (child.type === Fragment) {
-      return createSubRoutesFromChildren(child.props.children);
-    }
-
-    if (child.type !== Route) {
-      throw new Error('Child of EntityLayout must be an EntityLayout.Route');
-    }
-
-    const { path, title, children } = child.props;
-    return [{ path, title, children }];
-  });
-}
-=======
->>>>>>> 2aeb2ee9
 
 const EntityLayoutTitle = ({
   entity,
